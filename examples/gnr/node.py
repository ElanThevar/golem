"""GNR Compute Node"""

import os
import pickle
import click
import uuid
import logging.config

from twisted.internet import reactor

from golem.client import create_client
from golem.network.transport.tcpnetwork import TCPAddress
from golem.task.taskbase import Task

from examples.gnr.task.blenderrendertask import BlenderRenderTaskBuilder
from examples.gnr.task.luxrendertask import LuxRenderTaskBuilder
from examples.gnr.renderingenvironment import BlenderEnvironment, LuxRenderEnvironment

config_file = os.path.join(os.path.dirname(__file__), "logging.ini")
logging.config.fileConfig(config_file, disable_existing_loggers=False)

logger = logging.getLogger(__name__)


class Node(object):
    """ Simple Golem Node connecting console user interface with Client
    """
    default_environments = []

    def __init__(self):
        self.client = create_client()

    def initialize(self):
        self.client.start_network()
        self.load_environments(self.default_environments)

    def load_environments(self, environments):
        for env in environments:
            env.accept_task = True
            self.client.environments_manager.add_environment(env)

    def connect_with_peers(self, peers):
        for peer in peers:
            self.client.connect(peer)

    def add_tasks(self, tasks):
        for task_def in tasks:
            task_builder = self._get_task_builder(task_def)
            golem_task = Task.build_task(task_builder(self.client.get_node_name(), task_def,
                                                      self.client.get_root_path()))
            self.client.enqueue_new_task(golem_task)

    def run(self):
        reactor.run()


class GNRNode(Node):
    default_environments = [BlenderEnvironment(), LuxRenderEnvironment()]

    @staticmethod
    def _get_task_builder(task_def):
        #FIXME: temporary solution
        if task_def.main_scene_file.endswith('.blend'):
            return BlenderRenderTaskBuilder
        else:
            return LuxRenderTaskBuilder


def parse_peer(ctx, param, value):
    addresses = []
    for arg in value:
        try:
            addresses.append(TCPAddress.parse(arg))
        except ValueError:
            logger.warning("Wrong peer address {}. Address should be in format <ipv4_addr>:port "
                           "or [<ipv6_addr>]:port".format(arg))
    return addresses


<<<<<<< HEAD
def parse_task_file(ctx, param, value):
    tasks = []
    for task_file in value:
        task_def = pickle.loads(task_file.read())
        task_def.task_id = "{}".format(uuid.uuid4())
        tasks.append(task_def)
    return tasks


@click.command()
@click.option('--peer', '-p', multiple=True, callback=parse_peer,
              help="Connect with given peer: <ipv4_addr>:port or [<ipv6_addr>]:port")
@click.option('--task', '-t', multiple=True, type=click.File(lazy=True), callback=parse_task_file,
              help="Request task from file")
def start(peer, task):

    node = GNRNode()
    node.initialize()

    node.connect_with_peers(peer)
    node.add_tasks(task)

    node.run()


def __parse_ipv6(addr_arg):
    print addr_arg
    host, port = addr_arg.split("]")
    host = host[1:]
    port = int(port[1:])
    return TCPAddress(host, port)


def __parse_ipv4(addr_arg):
    host, port = addr_arg.split(":")
    port = int(port)
    return TCPAddress(host, port)

=======
>>>>>>> 9ae83a9c
if __name__ == "__main__":
    start()<|MERGE_RESOLUTION|>--- conflicted
+++ resolved
@@ -76,8 +76,6 @@
                            "or [<ipv6_addr>]:port".format(arg))
     return addresses
 
-
-<<<<<<< HEAD
 def parse_task_file(ctx, param, value):
     tasks = []
     for task_file in value:
@@ -103,20 +101,5 @@
     node.run()
 
 
-def __parse_ipv6(addr_arg):
-    print addr_arg
-    host, port = addr_arg.split("]")
-    host = host[1:]
-    port = int(port[1:])
-    return TCPAddress(host, port)
-
-
-def __parse_ipv4(addr_arg):
-    host, port = addr_arg.split(":")
-    port = int(port)
-    return TCPAddress(host, port)
-
-=======
->>>>>>> 9ae83a9c
 if __name__ == "__main__":
     start()