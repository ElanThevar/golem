import shutil
import os
import zlib
import cPickle as pickle

from mock import Mock

from golem.resource.dirmanager import DirManager
from golem.task.taskbase import result_types
from golem.task.taskstate import SubtaskStatus
from golem.tools.assertlogs import LogTestCase
from golem.tools.testdirfixture import TestDirFixture

from gnr.task.gnrtask import GNRTask, logger


class TestGNRTask(LogTestCase, TestDirFixture):
    def _get_gnr_task(self):
        task = GNRTask("src code", "ABC", "xyz", "10.10.10.10", 123, "key",
<<<<<<< HEAD
                        "environment", 3000, 30, 1024, 1024, 100)
        dm = DirManager(self.path, "ABC")
=======
                       "environment", 3000, 30, 1024, 1024, 100)
        dm = DirManager(self.path)
>>>>>>> f7ede4f7
        task.initialize(dm)
        return task

    def test_gnr_task(self):
        task = self._get_gnr_task()
        self.assertIsInstance(task, GNRTask)
        self.assertEqual(task.header.max_price, 100)

        subtask_id = "xxyyzz"

        task.subtasks_given[subtask_id] = Mock()
        self.assertEqual(task.get_stdout(subtask_id), "")
        self.assertEqual(task.get_stderr(subtask_id), "")
        self.assertEqual(task.get_results(subtask_id), [])

        task.stdout[subtask_id] = "stdout in string"
        task.stderr[subtask_id] = "stderr in string"
        task.results[subtask_id] = range(10)

        self.assertEqual(task.get_stdout(subtask_id), task.stdout[subtask_id])
        self.assertEqual(task.get_stderr(subtask_id), task.stderr[subtask_id])
        self.assertEqual(task.get_results(subtask_id), range(10))

        files = self.additional_dir_content([2])
        with open(files[0], 'w') as f:
            f.write("stdout in file")
        with open(files[1], 'w') as f:
            f.write("stderr in file")

        task.stdout[subtask_id] = files[0]
        task.stderr[subtask_id] = files[1]

        self.assertEqual(task.get_stdout(subtask_id), files[0])
        self.assertEqual(task.get_stderr(subtask_id), files[1])

    def test_interpret_task_results(self):
        task = self._get_gnr_task()

        files = self.additional_dir_content([5])
        shutil.move(files[2], files[2]+".log")
        files[2] += ".log"
        shutil.move(files[3], files[3]+"err.log")
        files[3] += "err.log"
        subtask_id = "xxyyzz"
        task.interpret_task_results(subtask_id, files, result_types["files"])
<<<<<<< HEAD
=======
        files[2] = os.path.join(self.path, "xxyyzz" + os.path.basename(files[2]))
        files[3] = os.path.join(self.path, "xxyyzz" + os.path.basename(files[3]))
>>>>>>> f7ede4f7
        self.assertEqual(task.results[subtask_id], [files[0], files[1], files[4]])
        self.assertEqual(task.stderr[subtask_id], files[3])
        self.assertEqual(task.stdout[subtask_id], files[2])

        for f in files:
            os.remove(f)
            self.assertFalse(os.path.isfile(f))

        res = [self.__compress_and_pickle_file(files[0], "abc"*1000),
               self.__compress_and_pickle_file(files[1], "def"*100),
               self.__compress_and_pickle_file(files[2], "outputlog"),
               self.__compress_and_pickle_file(files[3], "errlog"),
               self.__compress_and_pickle_file(files[4], "ghi")]
        subtask_id = "aabbcc"
        task.interpret_task_results(subtask_id, res, result_types["data"])
<<<<<<< HEAD
=======
        files[2] = os.path.join(self.path, "aabbcc" + os.path.basename(files[2]))
        files[3] = os.path.join(self.path, "aabbcc" + os.path.basename(files[3]))

>>>>>>> f7ede4f7
        self.assertEqual(task.results[subtask_id], [os.path.join(task.tmp_dir, os.path.basename(files[0])),
                                                    os.path.join(task.tmp_dir, os.path.basename(files[1])),
                                                    os.path.join(task.tmp_dir, os.path.basename(files[4]))])
        self.assertEqual(task.stderr[subtask_id], os.path.join(task.tmp_dir, os.path.basename(files[3])))
        self.assertEqual(task.stdout[subtask_id], os.path.join(task.tmp_dir, os.path.basename(files[2])))
        for f in files:
            self.assertTrue(os.path.isfile(os.path.join(task.tmp_dir, os.path.basename(f))))
        subtask_id = "112233"
        task.interpret_task_results(subtask_id, res, 58)
        self.assertEqual(task.results[subtask_id], [])
        self.assertEqual(task.stderr[subtask_id], "[GOLEM] Task result 58 not supported")
        self.assertEqual(task.stdout[subtask_id], "")

    def __compress_and_pickle_file(self, file_name, data):
        file_data = zlib.compress(data, 9)
        return pickle.dumps((os.path.basename(file_name), file_data))

    def test_verify(self):
        task = self._get_gnr_task()
        with self.assertLogs(logger, level="WARNING"):
            task.verify_subtask("abc")
        task.subtasks_given["abc"] = {'status': SubtaskStatus.starting, 'verified': False}
        assert task.should_accept("abc")
        task.subtasks_given["abc"] = {'status': SubtaskStatus.restarted, 'verified': False}
        assert not task.should_accept("abc")
        assert task.should_verify("abc")
        assert task.verify_results("abc", [],  0) == []
        assert task.subtasks_given["abc"]["verified"] == False
        files_ = self.additional_dir_content([3])
        assert task.verify_results("abc", files_, 1) == files_
        assert task.subtasks_given["abc"]["verified"] == True
        task.subtasks_given["abc"] = {'status': SubtaskStatus.restarted, 'verified': False}
        task.computation_finished("abc", files_,  1)
        assert task.subtasks_given["abc"]["verified"] == True<|MERGE_RESOLUTION|>--- conflicted
+++ resolved
@@ -17,13 +17,9 @@
 class TestGNRTask(LogTestCase, TestDirFixture):
     def _get_gnr_task(self):
         task = GNRTask("src code", "ABC", "xyz", "10.10.10.10", 123, "key",
-<<<<<<< HEAD
-                        "environment", 3000, 30, 1024, 1024, 100)
-        dm = DirManager(self.path, "ABC")
-=======
                        "environment", 3000, 30, 1024, 1024, 100)
         dm = DirManager(self.path)
->>>>>>> f7ede4f7
+
         task.initialize(dm)
         return task
 
@@ -69,11 +65,8 @@
         files[3] += "err.log"
         subtask_id = "xxyyzz"
         task.interpret_task_results(subtask_id, files, result_types["files"])
-<<<<<<< HEAD
-=======
         files[2] = os.path.join(self.path, "xxyyzz" + os.path.basename(files[2]))
         files[3] = os.path.join(self.path, "xxyyzz" + os.path.basename(files[3]))
->>>>>>> f7ede4f7
         self.assertEqual(task.results[subtask_id], [files[0], files[1], files[4]])
         self.assertEqual(task.stderr[subtask_id], files[3])
         self.assertEqual(task.stdout[subtask_id], files[2])
@@ -89,12 +82,9 @@
                self.__compress_and_pickle_file(files[4], "ghi")]
         subtask_id = "aabbcc"
         task.interpret_task_results(subtask_id, res, result_types["data"])
-<<<<<<< HEAD
-=======
         files[2] = os.path.join(self.path, "aabbcc" + os.path.basename(files[2]))
         files[3] = os.path.join(self.path, "aabbcc" + os.path.basename(files[3]))
 
->>>>>>> f7ede4f7
         self.assertEqual(task.results[subtask_id], [os.path.join(task.tmp_dir, os.path.basename(files[0])),
                                                     os.path.join(task.tmp_dir, os.path.basename(files[1])),
                                                     os.path.join(task.tmp_dir, os.path.basename(files[4]))])
