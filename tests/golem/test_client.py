import os

from mock import Mock, MagicMock

from golem.client import Client
from golem.clientconfigdescriptor import ClientConfigDescriptor
from golem.tools.testdirfixture import TestDirFixture
from golem.tools.testwithdatabase import TestWithDatabase


class TestCreateClient(TestDirFixture):

    def test_config_override_valid(self):
        assert hasattr(ClientConfigDescriptor(), "node_address")
        c = Client(datadir=self.path, node_address='1.0.0.0')
        assert c.config_desc.node_address == '1.0.0.0'

    def test_config_override_invalid(self):
        """Test that Client() does not allow to override properties
        that are not in ClientConfigDescriptor.
        """
        assert not hasattr(ClientConfigDescriptor(), "node_colour")
        with self.assertRaises(AttributeError):
            Client(datadir=self.path, node_colour='magenta')


class TestClient(TestWithDatabase):

    def test_payment_func(self):
        c = Client(datadir=self.path, transaction_system=True)
        c.transaction_system.add_to_waiting_payments("xyz", "ABC", 10)
        incomes = c.transaction_system.get_incomes_list()
        self.assertEqual(len(incomes), 1)
        self.assertEqual(incomes[0]["node"], "ABC")
        self.assertEqual(incomes[0]["expected_value"], 10.0)
        self.assertEqual(incomes[0]["task"], "xyz")
        self.assertEqual(incomes[0]["value"], 0.0)

        c.transaction_system.pay_for_task("xyz", [])
        c.check_payments()
        c.transaction_system.check_payments = Mock()
        c.transaction_system.check_payments.return_value = ["ABC", "DEF"]
        c.check_payments()
        c._unlock_datadir()

    def test_remove_resources(self):
        c = Client(datadir=self.path)
        c.start_network()

        d = c.get_computed_files_dir()
        assert self.path in d
        self.additional_dir_content([3], d)
        c.remove_computed_files()
        assert not os.listdir(d)

        d = c.get_distributed_files_dir()
        assert self.path in os.path.normpath(d)  # normpath for mingw
        self.additional_dir_content([3], d)
        c.remove_distributed_files()
        assert not os.listdir(d)

        d = c.get_received_files_dir()
        assert self.path in d
        self.additional_dir_content([3], d)
        c.remove_received_files()
        assert not os.listdir(d)
        c._unlock_datadir()

    def test_datadir_lock(self):
        # Let's use non existing dir as datadir here to check how the Client
        # is able to cope with that.
        datadir = os.path.join(self.path, "non-existing-dir")
        c = Client(datadir=datadir)
        assert c.config_desc.node_address == ''
        with self.assertRaises(IOError):
            Client(datadir=datadir)
        c._unlock_datadir()

    def test_metadata(self):
        c = Client(datadir=self.path)
        meta = c.get_metadata()
        assert meta is not None
        assert not meta
        c._unlock_datadir()

<<<<<<< HEAD
    # IPFS metadata disabled
    # def test_interpret_metadata(self):
    #     from golem.network.ipfs.daemon_manager import IPFSDaemonManager
    #     c = Client(ClientConfigDescriptor(), datadir=self.path)
    #     c.p2pservice = P2PService(MagicMock(), c.config_desc, c.keys_auth,
    #                               connect_to_known_hosts=False)
    #     c.ipfs_manager = IPFSDaemonManager(connect_to_bootstrap_nodes=False)
    #     meta = c.get_metadata()
    #     assert meta and meta['ipfs']
    #
    #     ip_1 = '127.0.0.1'
    #     port_1 = 40102
    #
    #     node = MagicMock()
    #     node.prv_addr = ip_1
    #     node.prv_port = port_1
    #
    #     c.interpret_metadata(meta, ip_1, port_1, node)
    #     c._unlock_datadir()
=======
    def test_interpret_metadata(self):
        from golem.network.ipfs.daemon_manager import IPFSDaemonManager
        c = Client(datadir=self.path)
        c.p2pservice = P2PService(MagicMock(), c.config_desc, c.keys_auth)
        c.ipfs_manager = IPFSDaemonManager()
        meta = c.get_metadata()
        assert meta and meta['ipfs']

        ip_1 = '127.0.0.1'
        port_1 = 40102

        node = MagicMock()
        node.prv_addr = ip_1
        node.prv_port = port_1

        c.interpret_metadata(meta, ip_1, port_1, node)
        c._unlock_datadir()
>>>>>>> f88dce4c

    def test_get_status(self):
        c = Client(datadir=self.path)
        c.task_server = MagicMock()
        c.task_server.task_computer.get_progresses.return_value = {}
        c.p2pservice = MagicMock()
        c.p2pservice.get_peers.return_value = ["ABC", "DEF"]
        c.transaction_system = MagicMock()
        c.transaction_system.budget = "1341"
        status = c.get_status()
        assert "Waiting for tasks" in status
        assert "Active peers in network: 2" in status
        assert "1341" in status
        mock1 = MagicMock()
        mock1.get_progress.return_value = 0.25
        mock2 = MagicMock()
        mock2.get_progress.return_value = 0.33
        c.task_server.task_computer.get_progresses.return_value = {"id1": mock1, "id2": mock2}
        c.p2pservice.get_peers.return_value = []
        c.transaction_system.budget = 31
        status = c.get_status()
        assert "Computing 2 subtask(s)" in status
        assert "id1 (25.0%)" in status
        assert "id2 (33.0%)" in status
        assert "Active peers in network: 0" in status
        assert "31" in status
        c.config_desc.accept_tasks = 0
        status = c.get_status()
        assert "Computing 2 subtask(s)" in status
        c.task_server.task_computer.get_progresses.return_value = {}
        status = c.get_status()
        assert "Not accepting tasks" in status
        c._unlock_datadir()<|MERGE_RESOLUTION|>--- conflicted
+++ resolved
@@ -83,14 +83,12 @@
         assert not meta
         c._unlock_datadir()
 
-<<<<<<< HEAD
     # IPFS metadata disabled
     # def test_interpret_metadata(self):
     #     from golem.network.ipfs.daemon_manager import IPFSDaemonManager
-    #     c = Client(ClientConfigDescriptor(), datadir=self.path)
-    #     c.p2pservice = P2PService(MagicMock(), c.config_desc, c.keys_auth,
-    #                               connect_to_known_hosts=False)
-    #     c.ipfs_manager = IPFSDaemonManager(connect_to_bootstrap_nodes=False)
+    #     c = Client(datadir=self.path)
+    #     c.p2pservice = P2PService(MagicMock(), c.config_desc, c.keys_auth)
+    #     c.ipfs_manager = IPFSDaemonManager()
     #     meta = c.get_metadata()
     #     assert meta and meta['ipfs']
     #
@@ -103,25 +101,6 @@
     #
     #     c.interpret_metadata(meta, ip_1, port_1, node)
     #     c._unlock_datadir()
-=======
-    def test_interpret_metadata(self):
-        from golem.network.ipfs.daemon_manager import IPFSDaemonManager
-        c = Client(datadir=self.path)
-        c.p2pservice = P2PService(MagicMock(), c.config_desc, c.keys_auth)
-        c.ipfs_manager = IPFSDaemonManager()
-        meta = c.get_metadata()
-        assert meta and meta['ipfs']
-
-        ip_1 = '127.0.0.1'
-        port_1 = 40102
-
-        node = MagicMock()
-        node.prv_addr = ip_1
-        node.prv_port = port_1
-
-        c.interpret_metadata(meta, ip_1, port_1, node)
-        c._unlock_datadir()
->>>>>>> f88dce4c
 
     def test_get_status(self):
         c = Client(datadir=self.path)
