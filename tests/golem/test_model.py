from datetime import datetime

from peewee import IntegrityError
from golem.model import (Payment, PaymentStatus, LocalRank,
                         GlobalRank, NeighbourLocRank, NEUTRAL_TRUST, Database,
                         TaskPreset, PaymentDetails)
from golem.network.p2p.node import Node
from golem.testutils import DatabaseFixture, TempDirFixture


class TestDatabase(TempDirFixture):
    def test_init(self) -> None:
        db = Database(self.path)
        self.assertFalse(db.db.is_closed())
        db.db.close()

    def test_schema_version(self):
        db = Database(self.path)
        self.assertEqual(db._get_user_version(), db.SCHEMA_VERSION)
        self.assertNotEqual(db.SCHEMA_VERSION, 0)

        db._set_user_version(0)
        self.assertEqual(db._get_user_version(), 0)
        db = Database(self.path)
        self.assertEqual(db._get_user_version(), db.SCHEMA_VERSION)
        db.db.close()


class TestPayment(DatabaseFixture):
    def test_default_fields(self):
        p = Payment()
        self.assertGreaterEqual(datetime.now(), p.created_date)
        self.assertGreaterEqual(datetime.now(), p.modified_date)

    def test_create(self):
        p = Payment(payee="DEF", subtask="xyz", value=5,
                    status=PaymentStatus.awaiting)
        self.assertEqual(p.save(force_insert=True), 1)
        with self.assertRaises(IntegrityError):
            Payment.create(payee="DEF", subtask="xyz", value=5, status=PaymentStatus.awaiting)
        Payment.create(payee="DEF", subtask="xyz2", value=4, status=PaymentStatus.confirmed)
        Payment.create(payee="DEF2", subtask="xyz4", value=5, status=PaymentStatus.sent)

        self.assertEqual(3, len([payment for payment in Payment.select()]))

    def test_invalid_status(self):
        with self.assertRaises(TypeError):
            Payment.create(payee="XX", subtask="zz", value=5, status=1)

    def test_invalid_value_type(self):
        with self.assertRaises(TypeError):
            Payment.create(payee="XX", subtask="float", value=5.5, status=PaymentStatus.sent)
        with self.assertRaises(TypeError):
            Payment.create(payee="XX", subtask="str", value="500", status=PaymentStatus.sent)

    def test_payment_details(self):
        p1 = Payment(payee="me", subtask="T1000", value=123456)
        p2 = Payment(payee="you", subtask="T900", value=654321)
        self.assertNotEqual(p1.payee, p2.payee)
        self.assertNotEqual(p1.subtask, p2.subtask)
        self.assertNotEqual(p1.value, p2.value)
        self.assertEqual(p1.details, PaymentDetails())
        self.assertEqual(p1.details, p2.details)
        self.assertIsNot(p1.details, p2.details)
        p1.details.check = True
        self.assertTrue(p1.details.check)
        self.assertEqual(p2.details.check, None)

    def test_payment_big_value(self):
        value = 10000 * 10**18
        assert value > 2**64
        Payment.create(payee="me", subtask="T1000", value=value, status=PaymentStatus.sent)

    def test_payment_details_serialization(self):
        p = PaymentDetails(node_info=Node(node_name="bla", key="xxx"), fee=700)
        dct = p.to_dict()
        self.assertIsInstance(dct, dict)
        self.assertIsInstance(dct['node_info'], dict)
        pd = PaymentDetails.from_dict(dct)
        self.assertIsInstance(pd.node_info, Node)
        self.assertEqual(p, pd)


<<<<<<< HEAD
=======
class TestReceivedPayment(DatabaseFixture):

    def test_default_fields(self):
        r = ReceivedPayment()
        self.assertGreaterEqual(datetime.now(), r.created_date)
        self.assertGreaterEqual(datetime.now(), r.modified_date)

    def test_create(self):
        r = ReceivedPayment(
            from_node_id="DEF",
            task="xyz",
            val=4,
            expected_val=3131,
            state="SOMESTATE"
        )
        self.assertEqual(r.save(force_insert=True), 1)
        with self.assertRaises(IntegrityError):
            ReceivedPayment.create(
                from_node_id="DEF",
                task="xyz",
                val=5,
                expected_val=3132,
                state="SOMESTATEX"
            )
        ReceivedPayment.create(
            from_node_id="DEF",
            task="xyz2",
            val=5,
            expected_val=3132,
            state="SOMESTATEX"
        )
        ReceivedPayment.create(
            from_node_id="DEF2",
            task="xyz",
            val=5,
            expected_val=3132,
            state="SOMESTATEX"
        )

        self.assertEqual(
            len([payment for payment in ReceivedPayment.select()]), 3
        )


>>>>>>> 62d045e2
class TestLocalRank(DatabaseFixture):

    def test_default_fields(self):
        r = LocalRank()
        self.assertGreaterEqual(datetime.now(), r.created_date)
        self.assertGreaterEqual(datetime.now(), r.modified_date)
        self.assertEqual(0, r.positive_computed)
        self.assertEqual(0, r.negative_computed)
        self.assertEqual(0, r.wrong_computed)
        self.assertEqual(0, r.positive_requested)
        self.assertEqual(0, r.negative_requested)
        self.assertEqual(0, r.positive_payment)
        self.assertEqual(0, r.negative_payment)
        self.assertEqual(0, r.positive_resource)
        self.assertEqual(0, r.negative_resource)


class TestGlobalRank(DatabaseFixture):

    def test_default_fields(self):
        r = GlobalRank()
        self.assertGreaterEqual(datetime.now(), r.created_date)
        self.assertGreaterEqual(datetime.now(), r.modified_date)
        self.assertEqual(NEUTRAL_TRUST, r.requesting_trust_value)
        self.assertEqual(NEUTRAL_TRUST, r.computing_trust_value)
        self.assertEqual(0, r.gossip_weight_computing)
        self.assertEqual(0, r.gossip_weight_requesting)


class TestNeighbourRank(DatabaseFixture):

    def test_default_fields(self):
        r = NeighbourLocRank()
        self.assertGreaterEqual(datetime.now(), r.created_date)
        self.assertGreaterEqual(datetime.now(), r.modified_date)
        self.assertEqual(NEUTRAL_TRUST, r.requesting_trust_value)
        self.assertEqual(NEUTRAL_TRUST, r.computing_trust_value)


class TestTaskPreset(DatabaseFixture):
    def test_default_fields(self):
        tp = TaskPreset()
        assert datetime.now() >= tp.created_date
        assert datetime.now() >= tp.modified_date<|MERGE_RESOLUTION|>--- conflicted
+++ resolved
@@ -81,8 +81,6 @@
         self.assertEqual(p, pd)
 
 
-<<<<<<< HEAD
-=======
 class TestReceivedPayment(DatabaseFixture):
 
     def test_default_fields(self):
@@ -127,7 +125,6 @@
         )
 
 
->>>>>>> 62d045e2
 class TestLocalRank(DatabaseFixture):
 
     def test_default_fields(self):
