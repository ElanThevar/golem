--- conflicted
+++ resolved
@@ -58,10 +58,6 @@
     config_desc.init_from_app_config(AppConfig.load_config(datadir))
     config_desc.key_difficulty = 0
 
-<<<<<<< HEAD
-    from golem.core.keysauth import KeysAuth
-    keys_auth = KeysAuth(datadir=datadir, difficulty=config_desc.key_difficulty)
-=======
     with mock.patch.dict('ethereum.keys.PBKDF2_CONSTANTS', {'c': 1}):
         from golem.core.keysauth import KeysAuth
         keys_auth = KeysAuth(
@@ -70,7 +66,6 @@
             password='password',
             difficulty=config_desc.key_difficulty,
         )
->>>>>>> 7d6ca2ff
 
     return Client(datadir=datadir,
                   config_desc=config_desc,
