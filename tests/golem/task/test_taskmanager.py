import time

from mock import Mock

from golem.network.p2p.node import Node
from golem.task.taskbase import Task, TaskHeader, ComputeTaskDef, TaskEventListener
from golem.task.taskclient import TaskClient
from golem.task.taskmanager import TaskManager, logger
from golem.task.taskstate import SubtaskStatus, SubtaskState, TaskState, TaskStatus

from golem.tools.assertlogs import LogTestCase
from golem.tools.testdirfixture import TestDirFixture


class TestTaskManager(LogTestCase, TestDirFixture):
    @staticmethod
    def _get_task_mock(task_id="xyz", subtask_id="xxyyzz"):
        task_mock = Mock()
        task_mock.header.task_id = task_id
        task_mock.header.resource_size = 2 * 1024
        task_mock.header.estimated_memory = 3 * 1024
        task_mock.header.max_price = 10000
        task_mock.query_extra_data.return_value.ctd.task_id = task_id
        task_mock.query_extra_data.return_value.ctd.subtask_id = subtask_id
        return task_mock

    def test_get_next_subtask(self):
        tm = TaskManager("ABC", Node(), root_path=self.path)
        self.assertIsInstance(tm, TaskManager)

        subtask, wrong_task, wait = tm.get_next_subtask("DEF", "DEF", "xyz", 1000, 10, 5, 10, 2, "10.10.10.10")
        self.assertEqual(subtask, None)
        self.assertEqual(wrong_task, True)

        task_mock = self._get_task_mock()

        # Task's initial state is set to 'waiting' (found in activeStatus)
        tm.add_new_task(task_mock)
        subtask, wrong_task, wait = tm.get_next_subtask("DEF", "DEF", "xyz", 1000, 10, 5, 10, 2, "10.10.10.10")
        self.assertIsNotNone(subtask)
        self.assertEqual(wrong_task, False)
        tm.tasks_states["xyz"].status = tm.activeStatus[0]
        subtask, wrong_task, wait = tm.get_next_subtask("DEF", "DEF", "xyz", 1000, 10, 1, 10, 2, "10.10.10.10")
        self.assertIsNone(subtask)
        self.assertEqual(wrong_task, False)
        subtask, wrong_task, wait = tm.get_next_subtask("DEF", "DEF", "xyz", 1000, 10, 5, 2, 2, "10.10.10.10")
        self.assertIsNone(subtask)
        self.assertEqual(wrong_task, False)
        subtask, wrong_task, wait = tm.get_next_subtask("DEF", "DEF", "xyz", 1000, 10, 5, 10, 2, "10.10.10.10")
        self.assertIsInstance(subtask, Mock)
        self.assertEqual(wrong_task, False)
        self.assertEqual(tm.tasks_states["xyz"].subtask_states[subtask.subtask_id].computer.price, 10)
        subtask, wrong_task, wait = tm.get_next_subtask("DEF", "DEF", "xyz", 1000, 20000, 5, 10, 2, "10.10.10.10")
        self.assertIsNone(subtask)
        self.assertFalse(wrong_task)
        tm.delete_task("xyz")
        assert tm.tasks.get("xyz") is None
        assert tm.tasks_states.get("xyz") is None

    def test_get_and_set_value(self):
        tm = TaskManager("ABC", Node(), root_path=self.path)
        with self.assertLogs(logger, level=1) as l:
            tm.set_value("xyz", "xxyyzz", 13)
        self.assertTrue(any(["not my task" in log for log in l.output]))
        with self.assertLogs(logger, level=1) as l:
            tm.get_value("xxyyzz")

        with self.assertLogs(logger, level=1) as l:
            tm.set_computation_time("xxyyzz", 12)

        task_mock = self._get_task_mock()

        tm.add_new_task(task_mock)
        with self.assertLogs(logger, level=1) as l:
            tm.set_value("xyz", "xxyyzz", 13)
        self.assertTrue(any(["not my subtask" in log for log in l.output]))

        tm.tasks_states["xyz"].status = tm.activeStatus[0]
        subtask, wrong_task, wait = tm.get_next_subtask("DEF", "DEF", "xyz", 1000, 10,  5, 10, 2, "10.10.10.10")
        self.assertIsInstance(subtask, Mock)
        self.assertEqual(wrong_task, False)

        tm.set_value("xyz", "xxyyzz", 13)
        self.assertEqual(tm.tasks_states["xyz"].subtask_states["xxyyzz"].value, 13)
        self.assertEqual(tm.get_value("xxyyzz"), 13)

        tm.set_computation_time("xxyyzz", 3601)
        self.assertEqual(tm.tasks_states["xyz"].subtask_states["xxyyzz"].value, 11)

    def test_change_config(self):
        tm = TaskManager("ABC", Node(), root_path=self.path)
        self.assertTrue(tm.use_distributed_resources)
        tm.change_config(self.path, False)
        self.assertFalse(tm.use_distributed_resources)

    def test_get_resources(self):
        tm = TaskManager("ABC", Node(), root_path=self.path)
        task_id = "xyz"

        resources = ['first', 'second']

        def get_resources(*args):
            return resources

        task_mock = self._get_task_mock()
        task_mock.get_resources = get_resources

        tm.add_new_task(task_mock)

        assert tm.get_resources(task_id, task_mock.header) is resources
        assert not tm.get_resources(task_id + "2", task_mock.header)

    def test_computed_task_received(self):
        tm = TaskManager("ABC", Node(), root_path=self.path)
        tm.listeners.append(Mock())
        th = TaskHeader("ABC", "xyz", "10.10.10.10", 1024, "key_id", "DEFAULT")
        th.max_price = 50

        class TestTask(Task):
            def __init__(self, header, src_code, subtasks_id, verify_subtasks):
                super(TestTask, self).__init__(header, src_code)
                self.finished = {k: False for k in subtasks_id}
                self.restarted = {k: False for k in subtasks_id}
                self.verify_subtasks = verify_subtasks
                self.subtasks_id = subtasks_id

            def query_extra_data(self, perf_index, num_cores=1, node_id=None, node_name=None):

                ctd = ComputeTaskDef()
                ctd.task_id = self.header.task_id
                ctd.subtask_id = self.subtasks_id[0]
                self.subtasks_id = self.subtasks_id[1:]
                e = self.ExtraData(False, ctd)
                return e

            def needs_computation(self):
                return sum(self.finished.values()) != len(self.finished)

            def computation_finished(self, subtask_id, task_result, result_type=0):
                if not self.restarted[subtask_id]:
                    self.finished[subtask_id] = True

            def verify_subtask(self, subtask_id):
                return self.verify_subtasks[subtask_id]

            def finished_computation(self):
                return not self.needs_computation()

            def verify_task(self):
                return self.finished_computation()

            def restart_subtask(self, subtask_id):
                self.restarted[subtask_id] = True

        t = TestTask(th, "print 'Hello world'", ["xxyyzz"], verify_subtasks={"xxyyzz": True})
        tm.add_new_task(t)
        ctd, wrong_task, should_wait = tm.get_next_subtask("DEF", "DEF", "xyz", 1030, 10, 10000, 10000, 10000)
        assert not wrong_task
        assert ctd.subtask_id == "xxyyzz"
        assert not should_wait
        task_id = tm.subtask2task_mapping["xxyyzz"]
        assert task_id == "xyz"
        ss = tm.tasks_states["xyz"].subtask_states["xxyyzz"]
        assert ss.subtask_status == SubtaskStatus.starting
        assert tm.computed_task_received("xxyyzz", [], 0)
        assert t.finished["xxyyzz"]
        assert ss.subtask_progress == 1.0
        assert ss.subtask_rem_time == 0.0
        assert ss.subtask_status == SubtaskStatus.finished
        assert tm.tasks_states["xyz"].status == TaskStatus.finished

        th.task_id = "qwe"
        t3 = TestTask(th, "print 'Hello world!", ["qqwwee", "rrttyy"], {"qqwwee": True, "rrttyy": True})
        tm.add_new_task(t3)
        ctd, wrong_task, should_wait = tm.get_next_subtask("DEF", "DEF", "qwe", 1030, 10, 10000, 10000, 10000)
        assert not wrong_task
        assert ctd.subtask_id == "qqwwee"
        tm.task_computation_failure("qqwwee", "something went wrong")
        ss = tm.tasks_states["qwe"].subtask_states["qqwwee"]
        assert ss.subtask_status == SubtaskStatus.failure
        assert ss.subtask_progress == 1.0
        assert ss.subtask_rem_time == 0.0
        assert ss.stderr == "something went wrong"
        with self.assertLogs(logger, level="WARNING"):
            assert not tm.computed_task_received("qqwwee", [], 0)

        th.task_id = "task4"
        t2 = TestTask(th, "print 'Hello world!", ["ttt4", "sss4"], {'ttt4': False, 'sss4': True})
        tm.add_new_task(t2)
        ctd, wrong_task, should_wait = tm.get_next_subtask("DEF", "DEF", "task4", 1000, 10, 5, 10, 2,
                                                           "10.10.10.10")
        assert not wrong_task
        assert ctd.subtask_id == "ttt4"
        assert not tm.computed_task_received("ttt4", [], 0)
        tm.listeners[0].task_status_updated.assert_called_with("task4")
        assert tm.tasks_states["task4"].subtask_states["ttt4"].subtask_status == SubtaskStatus.failure
        prev_call = tm.listeners[0].task_status_updated.call_count
        assert not tm.computed_task_received("ttt4", [], 0)
        assert tm.listeners[0].task_status_updated.call_count == prev_call + 1
        ctd, wrong_task, should_wait = tm.get_next_subtask("DEF", "DEF", "task4", 1000, 10, 5, 10, 2, "10.10.10.10")
        assert not wrong_task
        assert ctd.subtask_id == "sss4"
        assert tm.computed_task_received("sss4", [], 0)

    def test_task_result_incoming(self):
        subtask_id = "xxyyzz"
        node_id = 'node'

        tm = TaskManager("ABC", Node(), root_path=self.path)

        task_mock = self._get_task_mock()
        task_mock.counting_nodes = {}

        tm.task_result_incoming(subtask_id)
        assert not task_mock.result_incoming.called

        task_mock.subtasks_given = dict()
        task_mock.subtasks_given[subtask_id] = TaskClient(node_id)

        subtask_state = SubtaskState()
        subtask_state.status = SubtaskStatus.waiting
        subtask_state.subtask_id = subtask_id
        subtask_state.computer = Mock()
        subtask_state.computer.node_id = node_id

        task_state = TaskState()
        task_state.computer = Mock()
        task_state.subtask_states[subtask_id] = subtask_state

        tm.add_new_task(task_mock)
        tm.subtask2task_mapping[subtask_id] = "xyz"
        tm.tasks_states["xyz"] = task_state

        tm.task_result_incoming(subtask_id)
        assert task_mock.result_incoming.called

        task_mock.result_incoming.called = False
        tm.tasks = []

        tm.task_result_incoming(subtask_id)
        assert not task_mock.result_incoming.called

<<<<<<< HEAD
    def test_get_subtasks(self):
        tm = TaskManager("ABC", Node(), root_path=self.path)
        assert tm.get_subtasks("Task 1") is None
        task_mock = self._get_task_mock()
        tm.add_new_task(task_mock)
        task_mock2 = self._get_task_mock("TASK 1", "SUBTASK 1")
        tm.add_new_task(task_mock2)
        assert tm.get_subtasks("xyz") == []
        assert tm.get_subtasks("TASK 1") == []
        tm.get_next_subtask("NODEID", "NODENAME", "xyz", 1000, 100, 10000, 10000)
        tm.get_next_subtask("NODEID", "NODENAME", "TASK 1", 1000, 100, 10000, 10000)
        task_mock.query_extra_data.return_value.ctd.subtask_id = "aabbcc"
        tm.get_next_subtask("NODEID2", "NODENAME", "xyz", 1000, 100, 10000, 10000)
        task_mock.query_extra_data.return_value.ctd.subtask_id = "ddeeff"
        tm.get_next_subtask("NODEID3", "NODENAME", "xyz", 1000, 100, 10000, 10000)
        assert set(tm.get_subtasks("xyz")) == {"xxyyzz", "aabbcc", "ddeeff"}
        assert tm.get_subtasks("TASK 1") == ["SUBTASK 1"]
=======
    def test_resource_send(self):
        tm = TaskManager("ABC", Node(), root_path=self.path)
        tm.listeners.append(Mock())
        t = Task(TaskHeader("ABC", "xyz", "10.10.10.10", 1023, "abcde",
                            "DEFAULT"), "print 'hello world'")
        tm.add_new_task(t)
        tm.resources_send("xyz")
        assert tm.listeners[0].notice_task_updated.called_with("xyz")

    def test_remove_old_tasks(self):
        tm = TaskManager("ABC", Node(), root_path=self.path)
        tm.listeners.append(Mock())
        t = Task(Mock(), "")
        t.header.task_id = "xyz"
        t.header.ttl = 0.5
        t.header.last_checking = time.time()
        tm.add_new_task(t)
        assert tm.tasks_states["xyz"].status in tm.activeStatus
        time.sleep(1)
        tm.remove_old_tasks()
        assert tm.tasks.get('xyz') is None

    def test_task_event_listener(self):
        tm = TaskManager("ABC", Node(), root_path=self.path)
        tm.notice_task_updated = Mock()
        assert isinstance(tm, TaskEventListener)
        tm.notify_update_task("xyz")
        tm.notice_task_updated.assert_called_with("xyz")
>>>>>>> 0464560c
<|MERGE_RESOLUTION|>--- conflicted
+++ resolved
@@ -240,7 +240,6 @@
         tm.task_result_incoming(subtask_id)
         assert not task_mock.result_incoming.called
 
-<<<<<<< HEAD
     def test_get_subtasks(self):
         tm = TaskManager("ABC", Node(), root_path=self.path)
         assert tm.get_subtasks("Task 1") is None
@@ -258,7 +257,7 @@
         tm.get_next_subtask("NODEID3", "NODENAME", "xyz", 1000, 100, 10000, 10000)
         assert set(tm.get_subtasks("xyz")) == {"xxyyzz", "aabbcc", "ddeeff"}
         assert tm.get_subtasks("TASK 1") == ["SUBTASK 1"]
-=======
+
     def test_resource_send(self):
         tm = TaskManager("ABC", Node(), root_path=self.path)
         tm.listeners.append(Mock())
@@ -286,5 +285,4 @@
         tm.notice_task_updated = Mock()
         assert isinstance(tm, TaskEventListener)
         tm.notify_update_task("xyz")
-        tm.notice_task_updated.assert_called_with("xyz")
->>>>>>> 0464560c
+        tm.notice_task_updated.assert_called_with("xyz")