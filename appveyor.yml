os: Visual Studio 2015
version: '{branch}-{build}'

branches:
  only:
  - master
  - develop

platform:
  - x64

environment:
  matrix:
    - PYTHON: "C:\\Python35-x64"
      PYTHON_VERSION: "3.5.0"
      PYTHON_ARCH: "64"

      NODEJS_VERSION: "6"

      VER_GETH: geth-windows-amd64-1.6.7-ab5646c5
      VER_IPFS: go-ipfs_v0.4.4_windows-386

      DIR_OPENSSL: C:\OpenSSL
      DIR_GETH: C:\%VER_GETH%
      DIR_IPFS: C:\go-ipfs
      DIR_WHEELS: C:\wheels

<<<<<<< HEAD
      WHEEL_OPENEXR: OpenEXR-1.3.0-cp35-cp35m-win_amd64.whl
      WHEEL_PYETHASH: pyethash-0.1.23-cp35-cp35m-win_amd64.whl
      WHEEL_SECP256K1: secp256k1-0.13.2-cp35-cp35m-win_amd64.whl
      WHEEL_NUMPY: numpy-1.13.0+mkl-cp27-cp27m-win32.whl
      WHEEL_SCIPY: scipy-0.19.0-cp27-cp27m-win32.whl

      WHEELS: (%WHEEL_OPENEXR% %WHEEL_PYETHASH% %WHEEL_SECP256K1% %WHEEL_NUMPY% %WHEEL_SCIPY%)

=======
>>>>>>> 82e9ceee
      PYWIN32: pywin32-221.win-amd64-py3.5.exe

      WHEELS_URL: https://raw.githubusercontent.com/wiki/golemfactory/golem/wheels
      BINARIES_URL: https://raw.githubusercontent.com/wiki/golemfactory/golem/binaries

cache:
  - '%DIR_OPENSSL%            -> appveyor.yml'
  - '%DIR_IPFS%               -> appveyor.yml'
  - '%DIR_GETH%               -> appveyor.yml'
  - '%DIR_WHEELS%             -> requirements.txt'
  - '%LOCALAPPDATA%\pip\Cache -> requirements.txt'
  - C:\ProgramData\chocolatey -> appveyor.yml

install:
  - set PATH=%PYTHON%;%PYTHON%\Scripts;%PYTHON%\Lib\site-packages\PyQt5;C:\OpenSSL-Win64;%DIR_GETH%;%DIR_IPFS%;%SystemRoot%\system32;%PATH%

  # geth
  - if not exist %DIR_GETH% (
      appveyor DownloadFile https://gethstore.blob.core.windows.net/builds/%VER_GETH%.zip &&
      7z x %VER_GETH%.zip -y -aoa -oC:\ > NUL
    )

  # nodejs
  - ps: Install-Product node $env:NODEJS_VERSION

  # golem-hyperdrive
  - git clone https://github.com/mfranciszkiewicz/golem-hyperdrive --depth 1
  - cd golem-hyperdrive && npm install --save && cd ..
  - ps: $HyperdriveProcess = Start-Process node golem-hyperdrive\src\index.js -PassThru

  # ipfs
  - if not exist %DIR_IPFS% (
      appveyor DownloadFile https://dist.ipfs.io/go-ipfs/v0.4.4/%VER_IPFS%.zip &&
      7z x %VER_IPFS%.zip -y -aoa -oC:\ > NUL
    )

  - ipfs init
  - ps: $IPFSProcess = Start-Process ipfs daemon -PassThru

  # pip
  - pip install --disable-pip-version-check --user --upgrade pip

  # virtualenv
  - pip install virtualenv
  - virtualenv --version

  - virtualenv --clear venv
  - venv\Scripts\activate.bat

  # pywin32
  - if not exist %DIR_WHEELS% (
      mkdir %DIR_WHEELS%
    )
  - if not exist %DIR_WHEELS%\%PYWIN32% (
      appveyor DownloadFile %WHEELS_URL%/%PYWIN32% &&
      move %PYWIN32% %DIR_WHEELS%\%PYWIN32%
    )
  - easy_install.exe %DIR_WHEELS%\%PYWIN32%

  # requirements
  - pip install six pytest mock coverage pytest-cov codecov
  - pip install -r requirements.txt
  - python setup.py develop

build_script:
  - msbuild apps\rendering\resources\taskcollector\taskcollector.sln /p:Configuration=Release /p:Platform=x64 /logger:"C:\Program Files\AppVeyor\BuildAgent\Appveyor.MSBuildLogger.dll"

test_script:
  - venv\Scripts\activate.bat
  - pytest --cov=golem

after_test:
  - venv\Scripts\activate.bat
  - codecov

on_finish:
  - ps: Stop-Process -Id $IPFSProcess.Id
  - ps: Stop-Process -Id $HyperdriveProcess.Id<|MERGE_RESOLUTION|>--- conflicted
+++ resolved
@@ -25,17 +25,6 @@
       DIR_IPFS: C:\go-ipfs
       DIR_WHEELS: C:\wheels
 
-<<<<<<< HEAD
-      WHEEL_OPENEXR: OpenEXR-1.3.0-cp35-cp35m-win_amd64.whl
-      WHEEL_PYETHASH: pyethash-0.1.23-cp35-cp35m-win_amd64.whl
-      WHEEL_SECP256K1: secp256k1-0.13.2-cp35-cp35m-win_amd64.whl
-      WHEEL_NUMPY: numpy-1.13.0+mkl-cp27-cp27m-win32.whl
-      WHEEL_SCIPY: scipy-0.19.0-cp27-cp27m-win32.whl
-
-      WHEELS: (%WHEEL_OPENEXR% %WHEEL_PYETHASH% %WHEEL_SECP256K1% %WHEEL_NUMPY% %WHEEL_SCIPY%)
-
-=======
->>>>>>> 82e9ceee
       PYWIN32: pywin32-221.win-amd64-py3.5.exe
 
       WHEELS_URL: https://raw.githubusercontent.com/wiki/golemfactory/golem/wheels
