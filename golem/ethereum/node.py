import atexit
from devp2p.crypto import privtopub
from ethereum.keys import privtoaddr
from ethereum.transactions import Transaction
from ethereum.utils import normalize_address, denoms
from datetime import datetime
from distutils.version import StrictVersion
import logging
import os
import re
import requests
import subprocess
import sys
import tempfile
import threading
import time
from web3 import Web3, IPCProvider

from golem.core.common import is_windows, DEVNULL, is_frozen
from golem.environments.utils import find_program
<<<<<<< HEAD
from golem.utils import encode_hex, decode_hex
from golem.utils import find_free_net_port
from golem.utils import tee_target
=======
from golem.report import report_calls, Component
from golem.utils import encode_hex, decode_hex, find_free_net_port
>>>>>>> b68741db

log = logging.getLogger('golem.ethereum')


def ropsten_faucet_donate(addr):
    addr = normalize_address(addr)
    URL_TEMPLATE = "http://188.165.227.180:4000/donate/{}"
    request = URL_TEMPLATE.format(addr.hex())
    response = requests.get(request)
    if response.status_code != 200:
        log.error("Ropsten Faucet error code {}".format(response.status_code))
        return False
    response = response.json()
    if response['paydate'] == 0:
        log.warning("Ropsten Faucet warning {}".format(response['message']))
        return False
    # The paydate is not actually very reliable, usually some day in the past.
    paydate = datetime.fromtimestamp(response['paydate'])
    amount = int(response['amount']) / denoms.ether
    log.info("Faucet: {:.6f} ETH on {}".format(amount, paydate))
    return True


class Faucet(object):
    PRIVKEY = "{:32}".format("Golem Faucet").encode()
    PUBKEY = privtopub(PRIVKEY)
    ADDR = privtoaddr(PRIVKEY)

    @staticmethod
    def gimme_money(ethnode, addr, value):
        nonce = ethnode.get_transaction_count(encode_hex(Faucet.ADDR))
        addr = normalize_address(addr)
        tx = Transaction(nonce, 1, 21000, addr, value, '')
        tx.sign(Faucet.PRIVKEY)
        h = ethnode.send(tx)
        log.info("Faucet --({} ETH)--> {} ({})".format(value / denoms.ether,
                                                       encode_hex(addr), h))
        h = decode_hex(h[2:])
        return h


class NodeProcess(object):
    MIN_GETH_VERSION = '1.6.1'
    MAX_GETH_VERSION = '1.6.999'
    IPC_CONNECTION_TIMEOUT = 10

    SUBPROCESS_PIPES = dict(
        stdout=subprocess.PIPE,
        stderr=subprocess.PIPE,
        stdin=DEVNULL
    )

    def __init__(self, datadir):
        self.datadir = datadir
        self.__prog = find_program('geth')
        if not self.__prog:
            raise OSError("Ethereum client 'geth' not found")

        output, _ = subprocess.Popen(
            [self.__prog, 'version'],
            **self.SUBPROCESS_PIPES
        ).communicate()

        match = re.search("Version: (\d+\.\d+\.\d+)",
                          str(output, 'utf-8')).group(1)
        ver = StrictVersion(match)
        if ver < self.MIN_GETH_VERSION or ver > self.MAX_GETH_VERSION:
            e_description =\
                "Incompatible geth version: {}. Expected >= {} and <= {}".\
                format(ver, self.MIN_GETH_VERSION, self.MAX_GETH_VERSION)
            raise OSError(e_description)
        log.info("geth {}: {}".format(ver, self.__prog))

        self.__ps = None  # child process

    def is_running(self):
        return self.__ps is not None

    @report_calls(Component.ethereum, 'node.start')
    def start(self, port=None):
        if self.__ps is not None:
            raise RuntimeError("Ethereum node already started by us")

        if is_frozen():
            pipes = self.SUBPROCESS_PIPES
            this_dir = os.path.join(os.path.dirname(sys.executable),
                                    'golem', 'ethereum')
        else:
            pipes = dict()
            this_dir = os.path.dirname(__file__)

        # Init geth datadir
        chain = 'rinkeby'
        init_file = os.path.join(this_dir, chain + '.json')
        log.info("init file: {}".format(init_file))
        geth_log_dir = os.path.join(self.datadir, "logs")
        if not os.path.exists(geth_log_dir):
            os.makedirs(geth_log_dir)
        geth_log_path = os.path.join(geth_log_dir, "geth.log")
        geth_datadir = os.path.join(self.datadir, 'ethereum', chain)
        datadir_arg = '--datadir={}'.format(geth_datadir)
        genesis_args = [self.__prog, datadir_arg,
                        'init', init_file]
        init_subp = subprocess.Popen(genesis_args, **pipes)
        init_subp.wait()
        if init_subp.returncode != 0:
            raise OSError(
                "geth init failed with code {}".format(init_subp.returncode))

        if port is None:
            port = find_free_net_port()

        # Build unique IPC/socket path. We have to use system temp dir to
        # make sure the path has length shorter that ~100 chars.
        tempdir = tempfile.gettempdir()
        ipc_file = '{}-{}'.format(chain, port)
        ipc_path = os.path.join(tempdir, ipc_file)

        args = [
            self.__prog,
            datadir_arg,
            '--cache=32',
            '--syncmode=light',
            '--rinkeby',
            '--port={}'.format(port),
            '--ipcpath={}'.format(ipc_path),
            '--nousb',
            '--verbosity', '3',
        ]

        log.info("Starting Ethereum node: `{}`".format(" ".join(args)))
        self.__ps = subprocess.Popen(args, stdout=subprocess.PIPE,
                                     stderr=subprocess.PIPE)

        tee_kwargs = {
            'prefix': 'geth: ',
            'proc': self.__ps,
            'path': geth_log_path,
        }
        tee_thread = threading.Thread(name='geth-tee', target=tee_target,
                                      kwargs=tee_kwargs)
        tee_thread.start()

        atexit.register(lambda: self.stop())

        if is_windows():
            # On Windows expand to full named pipe path.
            ipc_path = r'\\.\pipe\{}'.format(ipc_path)

        self.web3 = Web3(IPCProvider(ipc_path))
        CHECK_PERIOD = 0.1
        wait_time = 0
        while not self.web3.isConnected():
            if wait_time > self.IPC_CONNECTION_TIMEOUT:
                raise OSError("Cannot connect to geth at {}".format(ipc_path))
            time.sleep(CHECK_PERIOD)
            wait_time += CHECK_PERIOD

        identified_chain = self.identify_chain()
        if identified_chain != chain:
            raise OSError("Wrong '{}' Ethereum chain".format(identified_chain))

        log.info("Node started in %ss: `%s`", wait_time, " ".join(args))

    @report_calls(Component.ethereum, 'node.stop')
    def stop(self):
        if self.__ps:
            start_time = time.clock()

            try:
                self.__ps.terminate()
                self.__ps.wait()
            except subprocess.NoSuchProcess:
                log.warn("Cannot terminate node: process {} no longer exists"
                         .format(self.__ps.pid))

            self.__ps = None
            duration = time.clock() - start_time
            log.info("Node terminated in {:.2f} s".format(duration))

    def identify_chain(self):
        """Check what chain the Ethereum node is running."""
        GENESES = {
        '0xd4e56740f876aef8c010b86a40d5f56745a118d0906a34e69aec8c0db1cb8fa3':
            'mainnet',  # noqa
        '0x41941023680923e0fe4d74a34bdac8141f2540e3ae90623718e47d66d1ca4a2d':
            'ropsten',  # noqa
        '0x6341fd3daf94b748c72ced5a5b26028f2474f5f00d824504e4fa37a75767e177':
            'rinkeby',  # noqa
        }
        genesis = self.web3.eth.getBlock(0)['hash']
        chain = GENESES.get(genesis, 'unknown')
        log.info("{} chain ({})".format(chain, genesis))
        return chain<|MERGE_RESOLUTION|>--- conflicted
+++ resolved
@@ -18,14 +18,10 @@
 
 from golem.core.common import is_windows, DEVNULL, is_frozen
 from golem.environments.utils import find_program
-<<<<<<< HEAD
+from golem.report import report_calls, Component
 from golem.utils import encode_hex, decode_hex
 from golem.utils import find_free_net_port
 from golem.utils import tee_target
-=======
-from golem.report import report_calls, Component
-from golem.utils import encode_hex, decode_hex, find_free_net_port
->>>>>>> b68741db
 
 log = logging.getLogger('golem.ethereum')
 
