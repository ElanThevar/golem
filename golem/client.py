--- conflicted
+++ resolved
@@ -1,456 +1,450 @@
-import time
-import logging
-from os import path
-
-from twisted.internet import task
-from threading import Lock
-
-from golem.core.variables import APP_NAME, APP_VERSION
-from golem.tools import filelock
-from golem.network.p2p.p2pservice import P2PService
-from golem.network.p2p.node import Node
-from golem.task.taskbase import resource_types
-from golem.task.taskserver import TaskServer
-from golem.task.taskmanager import TaskManagerEventListener
-
-from golem.core.keysauth import EllipticalKeysAuth
-
-from golem.manager.nodestatesnapshot import NodeStateSnapshot
-
-from golem.appconfig import AppConfig
-from golem.core.simpleenv import _get_local_datadir
-
-from golem.model import Database
-from golem.network.transport.message import init_messages
-from golem.clientconfigdescriptor import ClientConfigDescriptor, ConfigApprover
-from golem.environments.environmentsmanager import EnvironmentsManager
-from golem.resource.ipfs.resourceserver import IPFSResourceServer
-from golem.resource.dirmanager import DirManager
-from golem.ranking.ranking import Ranking, RankingStats
-
-from golem.transactions.ethereum.ethereumtransactionsystem import EthereumTransactionSystem
-
-logger = logging.getLogger(__name__)
-
-
-def create_client(datadir=None, **config_overrides):
-    # TODO: All these feature should be move to Client()
-    init_messages()
-
-    if not datadir:
-        datadir = _get_local_datadir('default')
-
-    app_config = AppConfig.load_config(datadir)
-    config_desc = ClientConfigDescriptor()
-    config_desc.init_from_app_config(app_config)
-
-    for key, val in config_overrides.iteritems():
-        if hasattr(config_desc, key):
-            setattr(config_desc, key, val)
-        else:
-            raise AttributeError(
-                "Can't override nonexistent config attribute '{}'".format(key))
-
-    logger.info("Adding tasks {}".format(app_config.get_add_tasks()))
-    logger.info("Creating public client interface named: {}".format(app_config.get_node_name()))
-    return Client(config_desc, datadir=datadir, config=app_config)
-
-
-def start_client(datadir):
-    c = create_client(datadir)
-    logger.info("Starting all asynchronous services")
-    c.start_network()
-    return c
-
-
-class GolemClientEventListener:
-    def __init__(self):
-        pass
-
-    def task_updated(self, task_id):
-        pass
-
-    def network_connected(self):
-        pass
-
-
-class ClientTaskManagerEventListener(TaskManagerEventListener):
-    def __init__(self, client):
-        self.client = client
-
-    def task_status_updated(self, task_id):
-        for l in self.client.listeners:
-            l.task_updated(task_id)
-
-    def task_finished(self, task_id):
-        self.client.task_finished(task_id)
-
-
-class Client:
-    def __init__(self, config_desc, datadir, config="", transaction_system=True):
-        self.config_desc = config_desc
-        self.keys_auth = EllipticalKeysAuth(config_desc.node_name)
-        self.config_approver = ConfigApprover(config_desc)
-
-        # NETWORK
-        self.node = Node(node_name=self.config_desc.node_name,
-                         key=self.keys_auth.get_key_id(),
-                         prv_addr=self.config_desc.node_address)
-        self.node.collect_network_info(self.config_desc.seed_host, use_ipv6=self.config_desc.use_ipv6)
-        self.datadir = datadir
-        self.__lock_datadir()
-        logger.info('Client "{}", datadir: {}'.format(self.config_desc.node_name, datadir))
-        logger.debug("Is super node? {}".format(self.node.is_super_node()))
-        self.p2pservice = None
-
-        self.task_server = None
-        self.task_adder_server = None
-        self.last_nss_time = time.time()
-
-        self.last_node_state_snapshot = None
-
-        self.nodes_manager_client = None
-
-        self.do_work_task = task.LoopingCall(self.__do_work)
-        self.do_work_task.start(0.1, False)
-
-        self.listeners = []
-
-        self.cfg = config
-        self.send_snapshot = False
-        self.snapshot_lock = Lock()
-
-        self.db = Database(datadir)
-
-        self.ranking = Ranking(self)
-
-        if transaction_system:
-            # Bootstrap transaction system if enabled.
-            # TODO: Transaction system (and possible other modules) should be
-            #       modeled as a Service that run independently.
-            #       The Client/Application should be a collection of services.
-            self.transaction_system = EthereumTransactionSystem(
-                self.keys_auth.get_key_id(), self.keys_auth._private_key)
-        else:
-            self.transaction_system = None
-
-        self.environments_manager = EnvironmentsManager()
-
-        self.resource_server = None
-        self.resource_port = 0
-        self.last_get_resource_peers_time = time.time()
-        self.get_resource_peers_interval = 5.0
-
-    def start_network(self):
-        logger.info("Starting network ...")
-
-        logger.info("Starting p2p server ...")
-        self.p2pservice = P2PService(self.node, self.config_desc, self.keys_auth)
-        time.sleep(1.0)
-
-        self.task_server = TaskServer(self.node, self.config_desc, self.keys_auth, self,
-                                      use_ipv6=self.config_desc.use_ipv6)
-        self.resource_server = IPFSResourceServer(self.task_server.task_computer.dir_manager,
-                                                  self.keys_auth, self)
-
-        logger.info("Starting resource server...")
-        self.resource_server.start_accepting()
-        time.sleep(1.0)
-        self.p2pservice.set_resource_server(self.resource_server)
-
-        logger.info("Starting task server ...")
-        self.task_server.start_accepting()
-
-        self.p2pservice.set_task_server(self.task_server)
-
-        time.sleep(0.5)
-        self.task_server.task_manager.register_listener(ClientTaskManagerEventListener(self))
-
-    def connect(self, socket_address):
-        logger.debug("P2pservice connecting to {} on port {}".format(socket_address.address, socket_address.port))
-        self.p2pservice.connect(socket_address)
-
-    def run_add_task_server(self):
-        from PluginServer import start_task_adder_server
-        from multiprocessing import Process, freeze_support
-        freeze_support()
-        self.task_adder_server = Process(target=start_task_adder_server, args=(self.get_plugin_port(),))
-        self.task_adder_server.start()
-
-    def quit(self):
-        self.task_server.quit()
-        if self.task_adder_server:
-            self.task_adder_server.terminate()
-
-    def key_changed(self):
-        self.node.key = self.keys_auth.get_key_id()
-        self.task_server.key_changed()
-        self.p2pservice.key_changed()
-
-    def stop_network(self):
-        # FIXME: Pewnie cos tu trzeba jeszcze dodac. Zamykanie serwera i wysylanie DisconnectPackege
-        self.p2pservice = None
-        self.task_server = None
-        self.nodes_manager_client = None
-
-    def enqueue_new_task(self, task):
-        task_id = task.header.task_id
-        self.task_server.task_manager.add_new_task(task)
-        files = self.task_server.task_manager.get_resources(task_id, None, resource_types["hashes"])
-        self.resource_server.add_task(files, task_id)
-
-    def get_resource_peers(self):
-        self.p2pservice.send_get_resource_peers()
-
-    def task_resource_send(self, task_id):
-        self.task_server.task_manager.resources_send(task_id)
-
-    def task_resource_collected(self, task_id, unpack_delta=True):
-        self.task_server.task_computer.task_resource_collected(task_id, unpack_delta)
-
-    def set_resource_port(self, resource_port):
-        self.resource_port = resource_port
-        self.p2pservice.set_resource_peer(self.node.prv_addr, self.resource_port)
-
-    def abort_task(self, task_id):
-        self.task_server.task_manager.abort_task(task_id)
-
-    def restart_task(self, task_id):
-        self.task_server.task_manager.restart_task(task_id)
-
-    def restart_subtask(self, subtask_id):
-        self.task_server.task_manager.restart_subtask(subtask_id)
-
-    def pause_task(self, task_id):
-        self.task_server.task_manager.pause_task(task_id)
-
-    def resume_task(self, task_id):
-        self.task_server.task_manager.resume_task(task_id)
-
-    def delete_task(self, task_id):
-        self.task_server.remove_task_header(task_id)
-        self.task_server.task_manager.delete_task(task_id)
-
-    def get_node_name(self):
-        return self.config_desc.node_name
-
-    def increase_trust(self, node_id, stat, mod=1.0):
-        self.ranking.increase_trust(node_id, stat, mod)
-
-    def decrease_trust(self, node_id, stat, mod=1.0):
-        self.ranking.decrease_trust(node_id, stat, mod)
-
-    def get_neighbours_degree(self):
-        return self.p2pservice.get_peers_degree()
-
-    def get_suggested_addr(self, key_id):
-        return self.p2pservice.suggested_address.get(key_id)
-
-    def want_to_start_task_session(self, key_id, node_id, conn_id):
-        self.p2pservice.want_to_start_task_session(key_id, node_id, conn_id)
-
-    def inform_about_task_nat_hole(self, key_id, rv_key_id, addr, port, ans_conn_id):
-        self.p2pservice.inform_about_task_nat_hole(key_id, rv_key_id, addr, port, ans_conn_id)
-
-    def inform_about_nat_traverse_failure(self, key_id, res_key_id, conn_id):
-        self.p2pservice.inform_about_nat_traverse_failure(key_id, res_key_id, conn_id)
-
-    # CLIENT CONFIGURATION
-    def register_listener(self, listener):
-        assert isinstance(listener, GolemClientEventListener)
-        self.listeners.append(listener)
-
-    def change_config(self, new_config_desc):
-        self.config_desc = self.config_approver.change_config(new_config_desc)
-        self.cfg.change_config(self.config_desc)
-        self.p2pservice.change_config(self.config_desc)
-        self.task_server.change_config(self.config_desc)
-
-    def register_nodes_manager_client(self, nodes_manager_client):
-        self.nodes_manager_client = nodes_manager_client
-
-    def change_timeouts(self, task_id, full_task_timeout, subtask_timeout):
-        self.task_server.change_timeouts(task_id, full_task_timeout, subtask_timeout)
-
-    def unregister_listener(self, listener):
-        assert isinstance(listener, GolemClientEventListener)
-        for i in range(len(self.listeners)):
-            if self.listeners[i] is listener:
-                del self.listeners[i]
-                return
-        logger.info("listener {} not registered".format(listener))
-
-    def query_task_state(self, task_id):
-        return self.task_server.task_manager.query_task_state(task_id)
-
-    def pull_resources(self, task_id, list_files):
-        self.resource_server.add_files_to_get(list_files, task_id)
-        self.get_resource_peers()
-
-    def add_resource_peer(self, node_name, addr, port, key_id, node_info):
-        self.resource_server.add_resource_peer(node_name, addr, port, key_id, node_info)
-
-    def get_res_dirs(self):
-        dirs = {"computing": self.get_computed_files_dir(),
-                "received": self.get_received_files_dir(),
-                "distributed": self.get_distributed_files_dir()
-                }
-        return dirs
-
-    def get_computed_files_dir(self):
-        return self.task_server.get_task_computer_root()
-
-    def get_received_files_dir(self):
-        return self.task_server.task_manager.get_task_manager_root()
-
-    def get_distributed_files_dir(self):
-        return self.resource_server.get_distributed_resource_root()
-
-    def remove_computed_files(self):
-        dir_manager = DirManager(self.datadir, self.config_desc.node_name)
-        dir_manager.clear_dir(self.get_computed_files_dir())
-
-    def remove_distributed_files(self):
-        dir_manager = DirManager(self.datadir, self.config_desc.node_name)
-        dir_manager.clear_dir(self.get_distributed_files_dir())
-
-    def remove_received_files(self):
-        dir_manager = DirManager(self.datadir, self.config_desc.node_name)
-        dir_manager.clear_dir(self.get_received_files_dir())
-
-    def get_environments(self):
-        return self.environments_manager.get_environments()
-
-    def change_accept_tasks_for_environment(self, env_id, state):
-        self.environments_manager.change_accept_tasks(env_id, state)
-
-    def get_computing_trust(self, node_id):
-        return self.ranking.get_computing_trust(node_id)
-
-    def send_gossip(self, gossip, send_to):
-        return self.p2pservice.send_gossip(gossip, send_to)
-
-    def send_stop_gossip(self):
-        return self.p2pservice.send_stop_gossip()
-
-    def get_requesting_trust(self, node_id):
-        return self.ranking.get_requesting_trust(node_id)
-
-    def collect_gossip(self):
-        return self.p2pservice.pop_gossip()
-
-    def collect_stopped_peers(self):
-        return self.p2pservice.pop_stop_gossip_form_peers()
-
-    def collect_neighbours_loc_ranks(self):
-        return self.p2pservice.pop_neighbours_loc_ranks()
-
-    def push_local_rank(self, node_id, loc_rank):
-        self.p2pservice.push_local_rank(node_id, loc_rank)
-
-    def get_plugin_port(self):
-        return self.config_desc.plugin_port
-
-    def task_finished(self, task_id):
-        # FIXME: Remove. Not needed.
-        pass
-
-    def check_payments(self):
-        if not self.transaction_system:
-            return
-        after_deadline_nodes = self.transaction_system.check_payments()
-        for node_id in after_deadline_nodes:
-            self.decrease_trust(node_id, RankingStats.payment)
-
-    def __try_to_change_to_number(self, old_value, new_value, to_int=False, to_float=False, name="Config"):
-        try:
-            if to_int:
-                new_value = int(new_value)
-            elif to_float:
-                new_value = float(new_value)
-        except ValueError:
-            logger.warning("{} value '{}' is not a number".format(name, new_value))
-            new_value = old_value
-        return new_value
-
-    def __do_work(self):
-        if self.p2pservice:
-            if self.config_desc.send_pings:
-                self.p2pservice.ping_peers(self.config_desc.pings_interval)
-
-            self.p2pservice.sync_network()
-            self.task_server.sync_network()
-            self.resource_server.sync_network()
-            self.ranking.sync_network()
-
-            self.check_payments()
-
-            if time.time() - self.last_nss_time > self.config_desc.node_snapshot_interval:
-                with self.snapshot_lock:
-                    self.__make_node_state_snapshot()
-                self.last_nss_time = time.time()
-                for l in self.listeners:
-                    l.check_network_state()
-
-                    # self.manager_server.sendStateMessage(self.last_node_state_snapshot)
-
-    def __make_node_state_snapshot(self, is_running=True):
-
-        peers_num = len(self.p2pservice.peers)
-        last_network_messages = self.p2pservice.get_last_messages()
-
-        if self.task_server:
-            tasks_num = len(self.task_server.task_keeper.task_headers)
-            remote_tasks_progresses = self.task_server.task_computer.get_progresses()
-            local_tasks_progresses = self.task_server.task_manager.get_progresses()
-            last_task_messages = self.task_server.get_last_messages()
-            self.last_node_state_snapshot = NodeStateSnapshot(is_running,
-                                                              self.config_desc.node_name,
-                                                              peers_num,
-                                                              tasks_num,
-                                                              self.p2pservice.node.pub_addr,
-                                                              self.p2pservice.node.pub_port,
-                                                              last_network_messages,
-                                                              last_task_messages,
-                                                              remote_tasks_progresses,
-                                                              local_tasks_progresses)
-        else:
-            self.last_node_state_snapshot = NodeStateSnapshot(self.config_desc.node_name, peers_num)
-
-        if self.nodes_manager_client:
-            self.nodes_manager_client.send_client_state_snapshot(self.last_node_state_snapshot)
-
-    def get_status(self):
-        progress = self.task_server.task_computer.get_progresses()
-        if len(progress) > 0:
-            msg = "Counting {} subtask(s):".format(len(progress))
-            for k, v in progress.iteritems():
-                msg = "{} \n {} ({}%)\n".format(msg, k, v.get_progress() * 100)
-        else:
-            msg = "Waiting for tasks...\n"
-
-        peers = self.p2pservice.get_peers()
-
-        msg += "Active peers in network: {}\n".format(len(peers))
-        if self.transaction_system:
-            msg += "Budget: {}\n".format(self.transaction_system.budget)
-        return msg
-
-<<<<<<< HEAD
-    def get_about_info(self):
-        return APP_NAME, APP_VERSION
-
-=======
->>>>>>> ba102cf4
-    def __lock_datadir(self):
-        self.__datadir_lock = open(path.join(self.datadir, "LOCK"), 'w')
-        flags = filelock.LOCK_EX | filelock.LOCK_NB
-        try:
-            filelock.lock(self.__datadir_lock, flags)
-        except IOError:
-            raise IOError("Data dir {} used by other Golem instance"
-                          .format(self.datadir))
-
-    def _unlock_datadir(self):
-        # FIXME: Client should have close() method?
-        self.__datadir_lock.close()  # Closing file unlocks it.
+import time
+import logging
+from os import path
+
+from twisted.internet import task
+from threading import Lock
+
+from golem.core.variables import APP_NAME, APP_VERSION
+from golem.tools import filelock
+from golem.network.p2p.p2pservice import P2PService
+from golem.network.p2p.node import Node
+from golem.task.taskbase import resource_types
+from golem.task.taskserver import TaskServer
+from golem.task.taskmanager import TaskManagerEventListener
+
+from golem.core.keysauth import EllipticalKeysAuth
+
+from golem.manager.nodestatesnapshot import NodeStateSnapshot
+
+from golem.appconfig import AppConfig
+from golem.core.simpleenv import _get_local_datadir
+
+from golem.model import Database
+from golem.network.transport.message import init_messages
+from golem.clientconfigdescriptor import ClientConfigDescriptor, ConfigApprover
+from golem.environments.environmentsmanager import EnvironmentsManager
+from golem.resource.ipfs.resourceserver import IPFSResourceServer
+from golem.resource.dirmanager import DirManager
+from golem.ranking.ranking import Ranking, RankingStats
+
+from golem.transactions.ethereum.ethereumtransactionsystem import EthereumTransactionSystem
+
+logger = logging.getLogger(__name__)
+
+
+def create_client(datadir=None, **config_overrides):
+    # TODO: All these feature should be move to Client()
+    init_messages()
+
+    if not datadir:
+        datadir = _get_local_datadir('default')
+
+    app_config = AppConfig.load_config(datadir)
+    config_desc = ClientConfigDescriptor()
+    config_desc.init_from_app_config(app_config)
+
+    for key, val in config_overrides.iteritems():
+        if hasattr(config_desc, key):
+            setattr(config_desc, key, val)
+        else:
+            raise AttributeError(
+                "Can't override nonexistent config attribute '{}'".format(key))
+
+    logger.info("Adding tasks {}".format(app_config.get_add_tasks()))
+    logger.info("Creating public client interface named: {}".format(app_config.get_node_name()))
+    return Client(config_desc, datadir=datadir, config=app_config)
+
+
+def start_client(datadir):
+    c = create_client(datadir)
+    logger.info("Starting all asynchronous services")
+    c.start_network()
+    return c
+
+
+class GolemClientEventListener:
+    def __init__(self):
+        pass
+
+    def task_updated(self, task_id):
+        pass
+
+    def network_connected(self):
+        pass
+
+
+class ClientTaskManagerEventListener(TaskManagerEventListener):
+    def __init__(self, client):
+        self.client = client
+
+    def task_status_updated(self, task_id):
+        for l in self.client.listeners:
+            l.task_updated(task_id)
+
+    def task_finished(self, task_id):
+        self.client.task_finished(task_id)
+
+
+class Client:
+    def __init__(self, config_desc, datadir, config="", transaction_system=True):
+        self.config_desc = config_desc
+        self.keys_auth = EllipticalKeysAuth(config_desc.node_name)
+        self.config_approver = ConfigApprover(config_desc)
+
+        # NETWORK
+        self.node = Node(node_name=self.config_desc.node_name,
+                         key=self.keys_auth.get_key_id(),
+                         prv_addr=self.config_desc.node_address)
+        self.node.collect_network_info(self.config_desc.seed_host, use_ipv6=self.config_desc.use_ipv6)
+        self.datadir = datadir
+        self.__lock_datadir()
+        logger.info('Client "{}", datadir: {}'.format(self.config_desc.node_name, datadir))
+        logger.debug("Is super node? {}".format(self.node.is_super_node()))
+        self.p2pservice = None
+
+        self.task_server = None
+        self.task_adder_server = None
+        self.last_nss_time = time.time()
+
+        self.last_node_state_snapshot = None
+
+        self.nodes_manager_client = None
+
+        self.do_work_task = task.LoopingCall(self.__do_work)
+        self.do_work_task.start(0.1, False)
+
+        self.listeners = []
+
+        self.cfg = config
+        self.send_snapshot = False
+        self.snapshot_lock = Lock()
+
+        self.db = Database(datadir)
+
+        self.ranking = Ranking(self)
+
+        if transaction_system:
+            # Bootstrap transaction system if enabled.
+            # TODO: Transaction system (and possible other modules) should be
+            #       modeled as a Service that run independently.
+            #       The Client/Application should be a collection of services.
+            self.transaction_system = EthereumTransactionSystem(
+                self.keys_auth.get_key_id(), self.keys_auth._private_key)
+        else:
+            self.transaction_system = None
+
+        self.environments_manager = EnvironmentsManager()
+
+        self.resource_server = None
+        self.resource_port = 0
+        self.last_get_resource_peers_time = time.time()
+        self.get_resource_peers_interval = 5.0
+
+    def start_network(self):
+        logger.info("Starting network ...")
+
+        logger.info("Starting p2p server ...")
+        self.p2pservice = P2PService(self.node, self.config_desc, self.keys_auth)
+        time.sleep(1.0)
+
+        self.task_server = TaskServer(self.node, self.config_desc, self.keys_auth, self,
+                                      use_ipv6=self.config_desc.use_ipv6)
+        self.resource_server = IPFSResourceServer(self.task_server.task_computer.dir_manager,
+                                                  self.keys_auth, self)
+
+        logger.info("Starting resource server...")
+        self.resource_server.start_accepting()
+        time.sleep(1.0)
+        self.p2pservice.set_resource_server(self.resource_server)
+
+        logger.info("Starting task server ...")
+        self.task_server.start_accepting()
+
+        self.p2pservice.set_task_server(self.task_server)
+
+        time.sleep(0.5)
+        self.task_server.task_manager.register_listener(ClientTaskManagerEventListener(self))
+
+    def connect(self, socket_address):
+        logger.debug("P2pservice connecting to {} on port {}".format(socket_address.address, socket_address.port))
+        self.p2pservice.connect(socket_address)
+
+    def run_add_task_server(self):
+        from PluginServer import start_task_adder_server
+        from multiprocessing import Process, freeze_support
+        freeze_support()
+        self.task_adder_server = Process(target=start_task_adder_server, args=(self.get_plugin_port(),))
+        self.task_adder_server.start()
+
+    def quit(self):
+        self.task_server.quit()
+        if self.task_adder_server:
+            self.task_adder_server.terminate()
+
+    def key_changed(self):
+        self.node.key = self.keys_auth.get_key_id()
+        self.task_server.key_changed()
+        self.p2pservice.key_changed()
+
+    def stop_network(self):
+        # FIXME: Pewnie cos tu trzeba jeszcze dodac. Zamykanie serwera i wysylanie DisconnectPackege
+        self.p2pservice = None
+        self.task_server = None
+        self.nodes_manager_client = None
+
+    def enqueue_new_task(self, task):
+        task_id = task.header.task_id
+        self.task_server.task_manager.add_new_task(task)
+        files = self.task_server.task_manager.get_resources(task_id, None, resource_types["hashes"])
+        self.resource_server.add_task(files, task_id)
+
+    def get_resource_peers(self):
+        self.p2pservice.send_get_resource_peers()
+
+    def task_resource_send(self, task_id):
+        self.task_server.task_manager.resources_send(task_id)
+
+    def task_resource_collected(self, task_id, unpack_delta=True):
+        self.task_server.task_computer.task_resource_collected(task_id, unpack_delta)
+
+    def set_resource_port(self, resource_port):
+        self.resource_port = resource_port
+        self.p2pservice.set_resource_peer(self.node.prv_addr, self.resource_port)
+
+    def abort_task(self, task_id):
+        self.task_server.task_manager.abort_task(task_id)
+
+    def restart_task(self, task_id):
+        self.task_server.task_manager.restart_task(task_id)
+
+    def restart_subtask(self, subtask_id):
+        self.task_server.task_manager.restart_subtask(subtask_id)
+
+    def pause_task(self, task_id):
+        self.task_server.task_manager.pause_task(task_id)
+
+    def resume_task(self, task_id):
+        self.task_server.task_manager.resume_task(task_id)
+
+    def delete_task(self, task_id):
+        self.task_server.remove_task_header(task_id)
+        self.task_server.task_manager.delete_task(task_id)
+
+    def get_node_name(self):
+        return self.config_desc.node_name
+
+    def increase_trust(self, node_id, stat, mod=1.0):
+        self.ranking.increase_trust(node_id, stat, mod)
+
+    def decrease_trust(self, node_id, stat, mod=1.0):
+        self.ranking.decrease_trust(node_id, stat, mod)
+
+    def get_neighbours_degree(self):
+        return self.p2pservice.get_peers_degree()
+
+    def get_suggested_addr(self, key_id):
+        return self.p2pservice.suggested_address.get(key_id)
+
+    def want_to_start_task_session(self, key_id, node_id, conn_id):
+        self.p2pservice.want_to_start_task_session(key_id, node_id, conn_id)
+
+    def inform_about_task_nat_hole(self, key_id, rv_key_id, addr, port, ans_conn_id):
+        self.p2pservice.inform_about_task_nat_hole(key_id, rv_key_id, addr, port, ans_conn_id)
+
+    def inform_about_nat_traverse_failure(self, key_id, res_key_id, conn_id):
+        self.p2pservice.inform_about_nat_traverse_failure(key_id, res_key_id, conn_id)
+
+    # CLIENT CONFIGURATION
+    def register_listener(self, listener):
+        assert isinstance(listener, GolemClientEventListener)
+        self.listeners.append(listener)
+
+    def change_config(self, new_config_desc):
+        self.config_desc = self.config_approver.change_config(new_config_desc)
+        self.cfg.change_config(self.config_desc)
+        self.p2pservice.change_config(self.config_desc)
+        self.task_server.change_config(self.config_desc)
+
+    def register_nodes_manager_client(self, nodes_manager_client):
+        self.nodes_manager_client = nodes_manager_client
+
+    def change_timeouts(self, task_id, full_task_timeout, subtask_timeout):
+        self.task_server.change_timeouts(task_id, full_task_timeout, subtask_timeout)
+
+    def unregister_listener(self, listener):
+        assert isinstance(listener, GolemClientEventListener)
+        for i in range(len(self.listeners)):
+            if self.listeners[i] is listener:
+                del self.listeners[i]
+                return
+        logger.info("listener {} not registered".format(listener))
+
+    def query_task_state(self, task_id):
+        return self.task_server.task_manager.query_task_state(task_id)
+
+    def pull_resources(self, task_id, list_files):
+        self.resource_server.add_files_to_get(list_files, task_id)
+        self.get_resource_peers()
+
+    def add_resource_peer(self, node_name, addr, port, key_id, node_info):
+        self.resource_server.add_resource_peer(node_name, addr, port, key_id, node_info)
+
+    def get_res_dirs(self):
+        dirs = {"computing": self.get_computed_files_dir(),
+                "received": self.get_received_files_dir(),
+                "distributed": self.get_distributed_files_dir()
+                }
+        return dirs
+
+    def get_computed_files_dir(self):
+        return self.task_server.get_task_computer_root()
+
+    def get_received_files_dir(self):
+        return self.task_server.task_manager.get_task_manager_root()
+
+    def get_distributed_files_dir(self):
+        return self.resource_server.get_distributed_resource_root()
+
+    def remove_computed_files(self):
+        dir_manager = DirManager(self.datadir, self.config_desc.node_name)
+        dir_manager.clear_dir(self.get_computed_files_dir())
+
+    def remove_distributed_files(self):
+        dir_manager = DirManager(self.datadir, self.config_desc.node_name)
+        dir_manager.clear_dir(self.get_distributed_files_dir())
+
+    def remove_received_files(self):
+        dir_manager = DirManager(self.datadir, self.config_desc.node_name)
+        dir_manager.clear_dir(self.get_received_files_dir())
+
+    def get_environments(self):
+        return self.environments_manager.get_environments()
+
+    def change_accept_tasks_for_environment(self, env_id, state):
+        self.environments_manager.change_accept_tasks(env_id, state)
+
+    def get_computing_trust(self, node_id):
+        return self.ranking.get_computing_trust(node_id)
+
+    def send_gossip(self, gossip, send_to):
+        return self.p2pservice.send_gossip(gossip, send_to)
+
+    def send_stop_gossip(self):
+        return self.p2pservice.send_stop_gossip()
+
+    def get_requesting_trust(self, node_id):
+        return self.ranking.get_requesting_trust(node_id)
+
+    def collect_gossip(self):
+        return self.p2pservice.pop_gossip()
+
+    def collect_stopped_peers(self):
+        return self.p2pservice.pop_stop_gossip_form_peers()
+
+    def collect_neighbours_loc_ranks(self):
+        return self.p2pservice.pop_neighbours_loc_ranks()
+
+    def push_local_rank(self, node_id, loc_rank):
+        self.p2pservice.push_local_rank(node_id, loc_rank)
+
+    def get_plugin_port(self):
+        return self.config_desc.plugin_port
+
+    def task_finished(self, task_id):
+        # FIXME: Remove. Not needed.
+        pass
+
+    def check_payments(self):
+        if not self.transaction_system:
+            return
+        after_deadline_nodes = self.transaction_system.check_payments()
+        for node_id in after_deadline_nodes:
+            self.decrease_trust(node_id, RankingStats.payment)
+
+    def __try_to_change_to_number(self, old_value, new_value, to_int=False, to_float=False, name="Config"):
+        try:
+            if to_int:
+                new_value = int(new_value)
+            elif to_float:
+                new_value = float(new_value)
+        except ValueError:
+            logger.warning("{} value '{}' is not a number".format(name, new_value))
+            new_value = old_value
+        return new_value
+
+    def __do_work(self):
+        if self.p2pservice:
+            if self.config_desc.send_pings:
+                self.p2pservice.ping_peers(self.config_desc.pings_interval)
+
+            self.p2pservice.sync_network()
+            self.task_server.sync_network()
+            self.resource_server.sync_network()
+            self.ranking.sync_network()
+
+            self.check_payments()
+
+            if time.time() - self.last_nss_time > self.config_desc.node_snapshot_interval:
+                with self.snapshot_lock:
+                    self.__make_node_state_snapshot()
+                self.last_nss_time = time.time()
+                for l in self.listeners:
+                    l.check_network_state()
+
+                    # self.manager_server.sendStateMessage(self.last_node_state_snapshot)
+
+    def __make_node_state_snapshot(self, is_running=True):
+
+        peers_num = len(self.p2pservice.peers)
+        last_network_messages = self.p2pservice.get_last_messages()
+
+        if self.task_server:
+            tasks_num = len(self.task_server.task_keeper.task_headers)
+            remote_tasks_progresses = self.task_server.task_computer.get_progresses()
+            local_tasks_progresses = self.task_server.task_manager.get_progresses()
+            last_task_messages = self.task_server.get_last_messages()
+            self.last_node_state_snapshot = NodeStateSnapshot(is_running,
+                                                              self.config_desc.node_name,
+                                                              peers_num,
+                                                              tasks_num,
+                                                              self.p2pservice.node.pub_addr,
+                                                              self.p2pservice.node.pub_port,
+                                                              last_network_messages,
+                                                              last_task_messages,
+                                                              remote_tasks_progresses,
+                                                              local_tasks_progresses)
+        else:
+            self.last_node_state_snapshot = NodeStateSnapshot(self.config_desc.node_name, peers_num)
+
+        if self.nodes_manager_client:
+            self.nodes_manager_client.send_client_state_snapshot(self.last_node_state_snapshot)
+
+    def get_status(self):
+        progress = self.task_server.task_computer.get_progresses()
+        if len(progress) > 0:
+            msg = "Counting {} subtask(s):".format(len(progress))
+            for k, v in progress.iteritems():
+                msg = "{} \n {} ({}%)\n".format(msg, k, v.get_progress() * 100)
+        else:
+            msg = "Waiting for tasks...\n"
+
+        peers = self.p2pservice.get_peers()
+
+        msg += "Active peers in network: {}\n".format(len(peers))
+        if self.transaction_system:
+            msg += "Budget: {}\n".format(self.transaction_system.budget)
+        return msg
+
+    def __lock_datadir(self):
+        self.__datadir_lock = open(path.join(self.datadir, "LOCK"), 'w')
+        flags = filelock.LOCK_EX | filelock.LOCK_NB
+        try:
+            filelock.lock(self.__datadir_lock, flags)
+        except IOError:
+            raise IOError("Data dir {} used by other Golem instance"
+                          .format(self.datadir))
+
+    def _unlock_datadir(self):
+        # FIXME: Client should have close() method?
+        self.__datadir_lock.close()  # Closing file unlocks it.